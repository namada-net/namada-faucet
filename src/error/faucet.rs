--- conflicted
+++ resolved
@@ -15,13 +15,10 @@
     DuplicateChallenge,
     #[error("Invalid Address")]
     InvalidAddress,
-<<<<<<< HEAD
     #[error("Chain didn't start yet")]
     ChainNotStarted,
-=======
     #[error("Error while sending transfer: {0}")]
     SdkError(String),
->>>>>>> fe81ac9f
 }
 
 impl IntoResponse for FaucetError {
@@ -31,11 +28,8 @@
             FaucetError::InvalidProof => StatusCode::FORBIDDEN,
             FaucetError::DuplicateChallenge => StatusCode::CONFLICT,
             FaucetError::InvalidAddress => StatusCode::BAD_REQUEST,
-<<<<<<< HEAD
             FaucetError::ChainNotStarted => StatusCode::BAD_REQUEST,
-=======
             FaucetError::SdkError(_) => StatusCode::BAD_REQUEST,
->>>>>>> fe81ac9f
         };
 
         ApiErrorResponse::send(status_code.as_u16(), Some(self.to_string()))
