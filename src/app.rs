use std::{
    net::{Ipv4Addr, SocketAddr},
    sync::{Arc, RwLock},
    time::Duration,
};

use axum::{
    error_handling::HandleErrorLayer,
    http::{HeaderValue, StatusCode},
    response::IntoResponse,
    routing::{get, post},
    BoxError, Json, Router,
};
use lazy_static::lazy_static;
use rand::{distributions::Alphanumeric, thread_rng, Rng};
use serde_json::json;
use tower::{buffer::BufferLayer, limit::RateLimitLayer, ServiceBuilder};
use tower_http::{
    cors::{Any, CorsLayer},
    trace::TraceLayer,
};

use crate::{app_state::AppState, config::AppConfig, state::faucet::FaucetState};
use crate::{
    handler::faucet as faucet_handler,
    sdk::{
        namada::NamadaSdk,
        utils::{sk_from_str, str_to_address},
    },
};

lazy_static! {
    static ref HTTP_TIMEOUT: u64 = 30;
    static ref REQ_PER_SEC: u64 = u64::MAX;
}

pub struct ApplicationServer;

impl ApplicationServer {
    pub async fn serve(config: Arc<AppConfig>, db: Arc<RwLock<AppState>>) -> anyhow::Result<()> {
        let auth_key = config.auth_key.clone();
        let auth_key = auth_key.unwrap_or_else(|| {
            thread_rng()
                .sample_iter(&Alphanumeric)
                .take(32)
                .map(char::from)
                .collect()
        });

        assert!(auth_key.len() == 32);

        let difficulty = config.difficulty;
        let rps = config.rps;
        let chain_id = config.chain_id.clone();
<<<<<<< HEAD
        let rpcs = config.rpcs.clone();
=======
        let rpc = config.rpc.clone();
        let chain_start = config.chain_start;
>>>>>>> 79366597

        let sk = config.private_key.clone();
        let sk = sk_from_str(&sk);

        let nam_address = config.nam_address.clone();
        let nam_address = str_to_address(&nam_address);

        let sdk = NamadaSdk::new(rpcs, sk.clone(), nam_address);

        let routes = {
            let faucet_state =
                FaucetState::new(&db, sdk, auth_key, difficulty, chain_id, chain_start);

            Router::new()
                .route("/faucet", get(faucet_handler::request_challenge))
                .route("/faucet", post(faucet_handler::request_transfer))
                .with_state(faucet_state)
                .merge(Router::new().route("/health", get(|| async { "Healthy..." })))
        };

        let cors = CorsLayer::new()
            .allow_origin("*".parse::<HeaderValue>().unwrap())
            .allow_methods(Any)
            .allow_headers(Any);

        let router = Router::new().nest("/api/v1", routes).layer(
            ServiceBuilder::new()
                .layer(TraceLayer::new_for_http())
                .layer(HandleErrorLayer::new(Self::handle_timeout_error))
                .timeout(Duration::from_secs(*HTTP_TIMEOUT))
                .layer(cors)
                .layer(BufferLayer::new(4096))
                .layer(RateLimitLayer::new(
                    rps.unwrap_or(*REQ_PER_SEC),
                    Duration::from_secs(1),
                )),
        );

        let router = router.fallback(Self::handle_404);

        let port = config.port;
        let addr = SocketAddr::from((Ipv4Addr::UNSPECIFIED, port));

        tracing::info!("🚀 Server has launched on https://{addr}");

        axum::Server::bind(&addr)
            .serve(router.into_make_service())
            .with_graceful_shutdown(Self::shutdown_signal())
            .await
            .unwrap_or_else(|e| panic!("Server error: {}", e));

        Ok(())
    }

    /// Adds a custom handler for tower's `TimeoutLayer`, see https://docs.rs/axum/latest/axum/middleware/index.html#commonly-used-middleware.
    async fn handle_timeout_error(err: BoxError) -> (StatusCode, Json<serde_json::Value>) {
        if err.is::<tower::timeout::error::Elapsed>() {
            (
                StatusCode::REQUEST_TIMEOUT,
                Json(json!({
                    "error":
                        format!(
                            "request took longer than the configured {} second timeout",
                            *HTTP_TIMEOUT
                        )
                })),
            )
        } else {
            (
                StatusCode::INTERNAL_SERVER_ERROR,
                Json(json!({
                    "error": format!("unhandled internal error: {}", err)
                })),
            )
        }
    }

    /// Tokio signal handler that will wait for a user to press CTRL+C.
    /// We use this in our hyper `Server` method `with_graceful_shutdown`.
    async fn shutdown_signal() {
        tokio::signal::ctrl_c()
            .await
            .expect("expect tokio signal ctrl-c");
        println!("signal shutdown");
    }

    async fn handle_404() -> impl IntoResponse {
        (
            StatusCode::NOT_FOUND,
            axum::response::Json(serde_json::json!({
                    "errors":{
                    "message": vec!(String::from("The requested resource does not exist on this server!")),}
                }
            )),
        )
    }
}<|MERGE_RESOLUTION|>--- conflicted
+++ resolved
@@ -52,12 +52,8 @@
         let difficulty = config.difficulty;
         let rps = config.rps;
         let chain_id = config.chain_id.clone();
-<<<<<<< HEAD
         let rpcs = config.rpcs.clone();
-=======
-        let rpc = config.rpc.clone();
         let chain_start = config.chain_start;
->>>>>>> 79366597
 
         let sk = config.private_key.clone();
         let sk = sk_from_str(&sk);
